--- conflicted
+++ resolved
@@ -14,7 +14,6 @@
     -- * For testing
     , validateClaims
     , getCurrentIntDate
-    , decodePublicClaims
     ) where
 
 import           Control.Monad                      (unless, when)
@@ -30,11 +29,7 @@
 import           Data.Text                          (Text, pack, unpack)
 import           Data.Text.Encoding                 (decodeUtf8)
 import           Data.Time.Clock.POSIX              (getPOSIXTime)
-<<<<<<< HEAD
-import           Jose.Jwt                           (Jwt, JwtContent)
-=======
 import           Jose.Jwt                           (Jwt, JwtContent (Jwe, Jws, Unsecured))
->>>>>>> f0ff8a87
 import qualified Jose.Jwt                           as Jwt
 import           Network.HTTP.Client                (Manager, Request (..),
                                                      getUri, httpLbs,
@@ -49,18 +44,12 @@
 import           Web.OIDC.Client.Internal           (parseUrl)
 import qualified Web.OIDC.Client.Internal           as I
 import           Web.OIDC.Client.Settings           (OIDC (..))
-<<<<<<< HEAD
-import           Web.OIDC.Client.Tokens             (IdToken (..), Tokens (..), decodePublicClaims)
-import           Web.OIDC.Client.Types              (Code, OpenIdException (..),
-                                                     Parameters, Scope, State,
-=======
 import           Web.OIDC.Client.Tokens             (IdTokenClaims (..),
                                                      Tokens (..))
 import           Web.OIDC.Client.Types              (Code, Nonce,
                                                      OpenIdException (..),
                                                      Parameters, Scope,
                                                      SessionStore (..), State,
->>>>>>> f0ff8a87
                                                      openId)
 
 -- | Make URL for Authorization Request after generating state and nonce from 'SessionStore'.
@@ -159,12 +148,7 @@
 validate :: FromJSON a => OIDC -> Maybe Nonce -> I.TokensResponse -> IO (Tokens a)
 validate oidc savedNonce tres = do
     let jwt' = I.idToken tres
-<<<<<<< HEAD
-    jwtContent' <- validateIdToken oidc jwt'
-    claims' <- getClaims jwt'
-=======
     claims' <- validateIdToken oidc jwt'
->>>>>>> f0ff8a87
     now <- getCurrentIntDate
     validateClaims
         (P.issuer . P.configuration . oidcProvider $ oidc)
@@ -175,20 +159,12 @@
     return Tokens {
           accessToken  = I.accessToken tres
         , tokenType    = I.tokenType tres
-<<<<<<< HEAD
-        , idToken      = IdToken { claims = I.toIdTokenClaims claims', jwt = jwt', jwtContent = jwtContent' }
-=======
         , idToken      = claims'
->>>>>>> f0ff8a87
         , expiresIn    = I.expiresIn tres
         , refreshToken = I.refreshToken tres
         }
 
-<<<<<<< HEAD
-validateIdToken :: (MonadThrow m, MonadRandom m) => OIDC -> Jwt -> m JwtContent
-=======
 validateIdToken :: FromJSON a => OIDC -> Jwt -> IO (IdTokenClaims a)
->>>>>>> f0ff8a87
 validateIdToken oidc jwt' = do
     let jwks = P.jwkSet . oidcProvider $ oidc
         token = Jwt.unJwt jwt'
@@ -199,15 +175,10 @@
                 $ oidcProvider oidc
     decoded <- Jwt.decode jwks alg token
     case decoded of
-<<<<<<< HEAD
-        Right content -> return content
-        Left err      -> throwM $ JwtExceptoin err
-=======
         Right (Unsecured payload)      -> throwM $ UnsecuredJwt payload
         Right (Jws (_header, payload)) -> parsePayload payload
         Right (Jwe (_header, payload)) -> parsePayload payload
         Left err                       -> throwM $ JwtExceptoin err
->>>>>>> f0ff8a87
 
   where
     parsePayload payload =
