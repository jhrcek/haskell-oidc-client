--- conflicted
+++ resolved
@@ -83,11 +83,7 @@
           result <- liftIO $ requestTokens oidc savedNonce code mgr
           sessionStoreDelete store
           return result
-<<<<<<< HEAD
-      else throwM $ ValidationException $ "Incosistent state: " <> decodeUtf8With lenientDecode stateFromIdP
-=======
-      else throwM $ ValidationException $ "Inconsistent state: " <> decodeUtf8 stateFromIdP
->>>>>>> f5a22853
+      else throwM $ ValidationException $ "Inconsistent state: " <> decodeUtf8With lenientDecode stateFromIdP
 
 -- | Make URL for Authorization Request.
 {-# WARNING getAuthenticationRequestUrl "This function doesn't manage state and nonce. Use prepareAuthenticationRequestUrl only unless your IdP doesn't support state and/or nonce." #-}
