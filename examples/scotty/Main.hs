--- conflicted
+++ resolved
@@ -12,11 +12,7 @@
                                                        runReaderT)
 import           Crypto.Random.AESCtr                 (AESRNG, makeSystem)
 import           Crypto.Random.API                    (cprgGenBytes)
-<<<<<<< HEAD
 import           Data.Aeson                           (FromJSON)
-=======
-import           Data.Aeson (FromJSON)
->>>>>>> f0ff8a87
 import           Data.ByteString                      (ByteString)
 import           Data.ByteString.Base64.URL           (encode)
 import qualified Data.ByteString.Char8                as B
@@ -64,7 +60,9 @@
 type AuthServer a = ScottyT TL.Text (ReaderT AuthServerEnv IO) a
 
 newtype ProfileClaims = ProfileClaims
-    { email :: T.Text
+    { name    :: T.Text
+    , email   :: T.Text
+    , picture :: T.Text
     } deriving (Show, Generic)
 
 instance FromJSON ProfileClaims
@@ -144,28 +142,14 @@
     htmlResult :: O.Tokens ProfileClaims -> Html
     htmlResult tokens = do
         H.h1 "Result"
-<<<<<<< HEAD
-        H.pre . H.toHtml . show . O.claims . O.idToken $ tokens
-        case O.decodePublicClaims (O.idToken tokens) :: Maybe User of
-          Nothing -> H.toHtml ("could not decode user info" :: T.Text)
-          Just user ->
-            H.div $ do
-              H.p $ do
-                H.toHtml ("Email: " :: T.Text)
-                H.toHtml (email user)
-              H.p $ H.img ! (A.src $ H.textValue $ picture user)
+        H.pre . H.toHtml . show $ tokens
+        let profile = otherClaims tokens
+        H.div $ do
+          H.p $ do
+            H.toHtml ("Email: " :: T.Text)
+            H.toHtml (email profile)
+          H.p $ H.img ! (A.src $ H.textValue $ picture profile)
 
-    gen cprg             = encode <$> atomicModifyIORef' cprg (swap . cprgGenBytes 64)
-    genSessionId cprg    = liftIO $ decodeUtf8 <$> gen cprg
-    genBytes cprg        = liftIO $ gen cprg
-    saveState ssm sid st = liftIO $ atomicModifyIORef' ssm $ \m -> (M.insert sid st m, ())
-    getStateBy ssm sid   = liftIO $ do
-        m <- readIORef ssm
-        case M.lookup sid m of
-            Just st -> return st
-            Nothing -> return ""
-=======
-        H.pre . H.toHtml . show $ tokens
     gen cprg                   = encode <$> atomicModifyIORef' cprg (swap . cprgGenBytes 64)
     genSessionId cprg          = liftIO $ decodeUtf8 <$> gen cprg
     genBytes cprg              = liftIO $ gen cprg
@@ -184,17 +168,8 @@
             , sessionStoreGet      = getStateBy ssm sid
             , sessionStoreDelete   = deleteState ssm sid
             }
->>>>>>> f0ff8a87
 
     blaze = html . renderHtml
     param' n = (Just <$> param n) `rescue` (\_ -> return Nothing)
     status400 m = status badRequest400   >> text m
-    status401 m = status unauthorized401 >> text m
-
-data User = User {
-      name    :: T.Text
-    , email   :: T.Text
-    , picture :: T.Text
-    } deriving (Generic, Show)
-
-instance FromJSON User+    status401 m = status unauthorized401 >> text m