{-# LANGUAGE OverloadedStrings #-}
{-|
    Module: Web.OIDC.Client.CodeFlow
    Maintainer: krdlab@gmail.com
    Stability: experimental
-}
module Web.OIDC.Client.IdTokenFlow
    (
      getAuthenticationRequestUrl
    , getValidIdTokenClaims
    , prepareAuthenticationRequestUrl
    ) where

import           Control.Monad                      (when)
import           Control.Exception                  (throwIO, catch)
import           Control.Monad.IO.Class             (MonadIO, liftIO)
import           Data.Aeson                         (FromJSON)
import qualified Data.ByteString.Char8              as B
import           Data.List                          (nub)
import           Data.Maybe                         (isNothing, fromMaybe)
import           Data.Monoid                        ((<>))
import           Data.Text                          (unpack)
import           Data.Text.Encoding                 (decodeUtf8With)
import           Data.Text.Encoding.Error           (lenientDecode)
import qualified Jose.Jwt                           as Jwt
import           Network.HTTP.Client                (getUri, setQueryString)
import           Network.URI                        (URI)

import           Prelude                            hiding (exp)

import           Web.OIDC.Client.Internal           (parseUrl)
import qualified Web.OIDC.Client.Internal           as I
import           Web.OIDC.Client.Settings           (OIDC (..))
import           Web.OIDC.Client.Tokens             (IdTokenClaims (..), validateIdToken)
import           Web.OIDC.Client.Types              (OpenIdException (..),
                                                     Parameters, Scope,
                                                     SessionStore (..), State,
                                                     openId)

-- | Make URL for Authorization Request after generating state and nonce from 'SessionStore'.
prepareAuthenticationRequestUrl
    :: (MonadIO m)
    => SessionStore m
    -> OIDC
    -> Scope            -- ^ used to specify what are privileges requested for tokens. (use `ScopeValue`)
    -> Parameters       -- ^ Optional parameters
    -> m URI
prepareAuthenticationRequestUrl store oidc scope params = do
    state <- sessionStoreGenerate store
    nonce' <- sessionStoreGenerate store
    sessionStoreSave store state nonce'
    getAuthenticationRequestUrl oidc scope (Just state) $ params ++ [("nonce", Just nonce')]

-- | Get and validate access token and with code and state stored in the 'SessionStore'.
--   Then deletes session info by 'sessionStoreDelete'.
getValidIdTokenClaims
    :: (MonadIO m, FromJSON a)
    => SessionStore m
    -> OIDC
    -> State
    -> m B.ByteString
    -> m (IdTokenClaims a)
getValidIdTokenClaims store oidc stateFromIdP getIdToken = do
    (state, savedNonce) <- sessionStoreGet store
    if state == Just stateFromIdP
      then do
          when (isNothing savedNonce) $ liftIO $ throwIO $ ValidationException "Nonce is not saved!"
          jwt <- Jwt.Jwt <$> getIdToken
          sessionStoreDelete store
          idToken <- liftIO $ validateIdToken oidc jwt
          when (fromMaybe True $ (/=) <$> savedNonce <*> nonce idToken)
                $ liftIO
                $ throwIO
                $ ValidationException "Nonce does not match request."
          pure idToken
<<<<<<< HEAD
      else liftIO $ throwIO $ ValidationException $ "Incosistent state: " <> decodeUtf8With lenientDecode stateFromIdP
=======
      else liftIO $ throwIO $ ValidationException $ "Inconsistent state: " <> decodeUtf8 stateFromIdP
>>>>>>> f5a22853

-- | Make URL for Authorization Request.
{-# WARNING getAuthenticationRequestUrl "This function doesn't manage state and nonce. Use prepareAuthenticationRequestUrl only unless your IdP doesn't support state and/or nonce." #-}
getAuthenticationRequestUrl
    :: (MonadIO m)
    => OIDC
    -> Scope            -- ^ used to specify what are privileges requested for tokens. (use `ScopeValue`)
    -> Maybe State      -- ^ used for CSRF mitigation. (recommended parameter)
    -> Parameters       -- ^ Optional parameters
    -> m URI
getAuthenticationRequestUrl oidc scope state params = do
    req <- liftIO $ parseUrl endpoint `catch` I.rethrow
    return $ getUri $ setQueryString query req
  where
    endpoint  = oidcAuthorizationServerUrl oidc
    query     = requireds ++ state' ++ params
    requireds =
        [ ("response_type", Just "id_token")
        , ("response_mode", Just "form_post")
        , ("client_id",     Just $ oidcClientId oidc)
        , ("redirect_uri",  Just $ oidcRedirectUri oidc)
        , ("scope",         Just . B.pack . unwords . nub . map unpack $ openId:scope)
        ]
    state' =
        case state of
            Just _  -> [("state", state)]
            Nothing -> []<|MERGE_RESOLUTION|>--- conflicted
+++ resolved
@@ -73,11 +73,7 @@
                 $ throwIO
                 $ ValidationException "Nonce does not match request."
           pure idToken
-<<<<<<< HEAD
-      else liftIO $ throwIO $ ValidationException $ "Incosistent state: " <> decodeUtf8With lenientDecode stateFromIdP
-=======
-      else liftIO $ throwIO $ ValidationException $ "Inconsistent state: " <> decodeUtf8 stateFromIdP
->>>>>>> f5a22853
+      else liftIO $ throwIO $ ValidationException $ "Inconsistent state: " <> decodeUtf8With lenientDecode stateFromIdP
 
 -- | Make URL for Authorization Request.
 {-# WARNING getAuthenticationRequestUrl "This function doesn't manage state and nonce. Use prepareAuthenticationRequestUrl only unless your IdP doesn't support state and/or nonce." #-}
