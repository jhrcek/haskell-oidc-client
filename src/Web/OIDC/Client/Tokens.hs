{-# LANGUAGE DeriveGeneric     #-}
{-# LANGUAGE OverloadedStrings #-}

{-|
    Module: Web.OIDC.Client.Tokens
    Maintainer: krdlab@gmail.com
    Stability: experimental
-}
module Web.OIDC.Client.Tokens
    (
      Tokens(..)
    , IdTokenClaims(..)
    , decodePublicClaims
    , rawPublicClaims
    ) where

<<<<<<< HEAD
import Control.Monad ((>=>))
import Data.Aeson (FromJSON, decodeStrict')
import Data.ByteString (ByteString)
import Data.Text (Text)
import Jose.Jwt (IntDate, Jwt, JwtContent)
import Jose.Jwt as Jwt
import Prelude hiding (exp)
=======
import           Control.Applicative ((<|>))
import           Data.Aeson         (FromJSON (parseJSON), Value (Object),
                                     withObject, (.:), (.:?))
import           Data.ByteString    (ByteString)
import           Data.Text          (Text)
import           Data.Text.Encoding (encodeUtf8)
import           GHC.Generics       (Generic)
import           Jose.Jwt           (IntDate)
import           Prelude            hiding (exp)
>>>>>>> f0ff8a87

data Tokens a = Tokens
    { accessToken  :: Text
    , tokenType    :: Text
    , idToken      :: IdTokenClaims a
    , expiresIn    :: Maybe Integer
    , refreshToken :: Maybe Text
    }
  deriving (Show, Eq)

<<<<<<< HEAD
data IdToken = IdToken
    { claims          :: IdTokenClaims
    , jwt             :: !Jwt
    , jwtContent      :: !JwtContent
=======
-- | Claims required for an <https://openid.net/specs/openid-connect-core-1_0.html#IDToken ID Token>,
--   plus recommended claims (nonce) and other custom claims.
data IdTokenClaims a = IdTokenClaims
    { iss         :: !Text
    , sub         :: !Text
    , aud         :: ![Text]
    , exp         :: !IntDate
    , iat         :: !IntDate
    , nonce       :: !(Maybe ByteString)
    , otherClaims :: !a
>>>>>>> f0ff8a87
    }
  deriving (Show, Eq, Generic)


<<<<<<< HEAD
-- | tries to decode the 'rawPublicClaims' of a 'IdToken' into a user provided `FromJSON` instance
decodePublicClaims :: FromJSON a => IdToken -> Maybe a
decodePublicClaims = rawPublicClaims >=> decodeStrict'


-- | returns the 'ByteString' with the payload in case of an signed or encrypted JWT
-- | 'Nothing' in case of an unsecured JWT
rawPublicClaims :: IdToken -> Maybe ByteString
rawPublicClaims = go . jwtContent
  where go (Jwt.Unsecured _)   = Nothing
        go (Jwt.Jws (_, raw))  = Just raw
        go (Jwt.Jwe (_, raw))  = Just raw


data IdTokenClaims = IdTokenClaims
    { iss :: Text
    , sub :: Text
    , aud :: [Text]
    , exp :: IntDate
    , iat :: IntDate
    -- TODO: optional
    }
  deriving (Show, Eq)
=======
instance FromJSON a => FromJSON (IdTokenClaims a) where
    parseJSON = withObject "IdTokenClaims" $ \o ->
        IdTokenClaims
            <$> o .: "iss"
            <*> o .: "sub"
            <*> (o .: "aud" <|> ((:[]) <$> (o .: "aud")))
            <*> o .: "exp"
            <*> o .: "iat"
            <*> (fmap encodeUtf8 <$> o .:? "nonce")
            <*> parseJSON (Object o)
>>>>>>> f0ff8a87
<|MERGE_RESOLUTION|>--- conflicted
+++ resolved
@@ -10,19 +10,8 @@
     (
       Tokens(..)
     , IdTokenClaims(..)
-    , decodePublicClaims
-    , rawPublicClaims
     ) where
 
-<<<<<<< HEAD
-import Control.Monad ((>=>))
-import Data.Aeson (FromJSON, decodeStrict')
-import Data.ByteString (ByteString)
-import Data.Text (Text)
-import Jose.Jwt (IntDate, Jwt, JwtContent)
-import Jose.Jwt as Jwt
-import Prelude hiding (exp)
-=======
 import           Control.Applicative ((<|>))
 import           Data.Aeson         (FromJSON (parseJSON), Value (Object),
                                      withObject, (.:), (.:?))
@@ -32,7 +21,6 @@
 import           GHC.Generics       (Generic)
 import           Jose.Jwt           (IntDate)
 import           Prelude            hiding (exp)
->>>>>>> f0ff8a87
 
 data Tokens a = Tokens
     { accessToken  :: Text
@@ -43,12 +31,6 @@
     }
   deriving (Show, Eq)
 
-<<<<<<< HEAD
-data IdToken = IdToken
-    { claims          :: IdTokenClaims
-    , jwt             :: !Jwt
-    , jwtContent      :: !JwtContent
-=======
 -- | Claims required for an <https://openid.net/specs/openid-connect-core-1_0.html#IDToken ID Token>,
 --   plus recommended claims (nonce) and other custom claims.
 data IdTokenClaims a = IdTokenClaims
@@ -59,36 +41,10 @@
     , iat         :: !IntDate
     , nonce       :: !(Maybe ByteString)
     , otherClaims :: !a
->>>>>>> f0ff8a87
     }
   deriving (Show, Eq, Generic)
 
 
-<<<<<<< HEAD
--- | tries to decode the 'rawPublicClaims' of a 'IdToken' into a user provided `FromJSON` instance
-decodePublicClaims :: FromJSON a => IdToken -> Maybe a
-decodePublicClaims = rawPublicClaims >=> decodeStrict'
-
-
--- | returns the 'ByteString' with the payload in case of an signed or encrypted JWT
--- | 'Nothing' in case of an unsecured JWT
-rawPublicClaims :: IdToken -> Maybe ByteString
-rawPublicClaims = go . jwtContent
-  where go (Jwt.Unsecured _)   = Nothing
-        go (Jwt.Jws (_, raw))  = Just raw
-        go (Jwt.Jwe (_, raw))  = Just raw
-
-
-data IdTokenClaims = IdTokenClaims
-    { iss :: Text
-    , sub :: Text
-    , aud :: [Text]
-    , exp :: IntDate
-    , iat :: IntDate
-    -- TODO: optional
-    }
-  deriving (Show, Eq)
-=======
 instance FromJSON a => FromJSON (IdTokenClaims a) where
     parseJSON = withObject "IdTokenClaims" $ \o ->
         IdTokenClaims
@@ -98,5 +54,4 @@
             <*> o .: "exp"
             <*> o .: "iat"
             <*> (fmap encodeUtf8 <$> o .:? "nonce")
-            <*> parseJSON (Object o)
->>>>>>> f0ff8a87
+            <*> parseJSON (Object o)